--- conflicted
+++ resolved
@@ -1,4 +1,3 @@
-<<<<<<< HEAD
 
 <div align="center">
 
@@ -85,73 +84,4 @@
 # THE AUTHORS OR COPYRIGHT HOLDERS BE LIABLE FOR ANY CLAIM, DAMAGES OR OTHER LIABILITY, WHETHER IN AN ACTION
 # OF CONTRACT, TORT OR OTHERWISE, ARISING FROM, OUT OF OR IN CONNECTION WITH THE SOFTWARE OR THE USE OR OTHER
 # DEALINGS IN THE SOFTWARE.
-```
-=======
-# Bittensor Subnetwork Management Documentation
-
-Welcome to the Bittensor Subnetwork Management guide. This document provides an in-depth understanding of how users can create, manage, and maintain subnetworks on the Bittensor blockchain. Through this, users will gain insights into the process of creating a subnetwork by calling the `create_subnetwork` extrinsic through the Bittensor Explorer.
-
-## Overview
-
-In the Bittensor blockchain, users can create a subnetwork by calling the `user_add_network` function. This function allows a user to register a new subnetwork with specific hyperparameters. In the event the total number of subnetworks reaches a predefined limit, the function will prune (remove) the subnetwork with the lowest emission score.
-
-The emission score of a subnetwork is determined by the stake of validators in that subnetwork. The more validators staking on a subnetwork, the higher its emission score.
-
-## Process Steps:
-
-1. **User Call**: 
-   - A user initiates the process by calling the `user_add_network` function.
-   - The user must provide details such as the network modality, the immunity period, and a flag indicating if registration is allowed on the network.
-
-2. **Validation**:
-   - The system checks if the caller is a valid signed user.
-   - It ensures the provided modality is valid.
-   
-3. **UID Allocation**:
-   - Each subnetwork is assigned a unique identifier (UID).
-   - If the total number of networks is less than the limit, a new UID is generated.
-   - If the limit is reached, the system identifies the subnetwork with the lowest emission score for pruning, and its UID is reused.
-
-4. **Hyperparameters Setting**:
-   - Configurable hyperparameters for the network are set. These include the immunity period, network registration permission, max allowed UIDs, and max allowed validators.
-
-5. **Network Creation**:
-   - The system initializes the new subnetwork and sets various parameters.
-   - An event `NetworkAdded` is emitted to notify of the successful creation of the network.
-
-6. **Emission Calculation**:
-   - Emissions for each subnet are calculated based on the stake of validators in the subnet.
-   - The process ensures that each subnet receives a proportional emission based on its total stake.
-
-7. **Pruning**:
-   - If the total number of networks exceeds the limit, the `get_subnet_to_prune` function identifies the subnetwork with the lowest emission score that isn't in its immunity period. If all subnetworks are in their immunity period, the function simply picks the one with the lowest emission score.
-   - The identified subnet is then removed to make space for the new subnet.
-
-## Using Bittensor Explorer:
-
-To create a subnetwork via the Bittensor Explorer:
-
-1. Navigate to the Bittensor Explorer platform.
-2. Look for the `create_subnetwork` extrinsic option.
-3. Provide the necessary details: modality, immunity period, and registration permission.
-4. Confirm and submit the transaction.
-5. Once processed, you will receive a notification of the new network's creation.
-
-## What Users Should Know:
-
-1. **Cost**: Initiating the `user_add_network` function typically requires users to burn TAO tokens as a part of the transaction cost.
-   
-2. **Emission Score**: The likelihood of a subnetwork being pruned depends on its emission score, which is derived from the number of validators staking on it. Subnetworks with low stakes are more likely to be pruned.
-
-3. **Immunity Period**: Newly created subnetworks have an immunity period during which they cannot be pruned. This period is configurable and is set during the creation process.
-
-4. **Validator Staking**: Encouraging validators to stake on your subnetwork increases its emission score and decreases the chances of it being pruned.
-
-5. **Hyperparameters**: These are configurable settings for the network. They play a crucial role in the operation and maintenance of the subnetwork.
-
-6. **Updates & Monitoring**: Regularly monitoring your subnetwork's performance, stake, and emission score through the Bittensor Explorer can provide insights and help in its maintenance.
-
-## Conclusion:
-
-The Bittensor blockchain offers a dynamic system for managing subnetworks, allowing for expansion while ensuring that only the most supported networks thrive. By understanding the process and regularly monitoring their subnetwork's performance, users can ensure their subnetworks remain active and avoid pruning.
->>>>>>> cff838f4
+```